--- conflicted
+++ resolved
@@ -539,12 +539,8 @@
                                  header=header_gh)
 
         #HDU 2: templates and weights (raw and flux-weighted)
-<<<<<<< HEAD
-        t_ids = [self.templib.spectrumset.ids]*self.specset.num_spectra
-=======
         t_ids = [self.templib.spectrumset.ids
                  for i in range(self.specset.num_spectra)]
->>>>>>> f5c4e9c2
         t_weights = self.bestfit_output['template_weights']
         t_mflux = self.bestfit_output['model_temps_fluxes']
         t_fw = self.bestfit_output['template_fluxweights']
