"""
This is a temporary testing script!

This script accepts spectral datacubes and fits each spectrum therein
using pPXF.

input:
  takes one command line argument, a path to the input parameter text file
  ppxf_fitspectra_params_example.txt is an example
  can take multiple parameter files if you want to process multiple galaxies
  (give one param file per galaxy)

output:
  nothing at the moment
"""

import os
import shutil
import re
import argparse
import pickle

import numpy as np
import matplotlib.pyplot as plt
from matplotlib.backends.backend_pdf import PdfPages
import pandas as pd

import utilities as utl
import massivepy.constants as const
import massivepy.templates as temps
import massivepy.spectrum as spec
import massivepy.pPXFdriver as driveppxf
import massivepy.io as mpio


# get cmd line arguments
parser = argparse.ArgumentParser(description=__doc__,
                formatter_class=argparse.RawDescriptionHelpFormatter)
parser.add_argument("paramfiles", nargs='*', type=str,
                    help="path(s) to input parameter file(s)")
args = parser.parse_args()
all_paramfile_paths = args.paramfiles

# empty list for outputs to plot
things_to_plot = []

for paramfile_path in all_paramfile_paths:
    # parse input parameter file
    output_dir, gal_name = mpio.parse_paramfile_path(paramfile_path)
    input_params = utl.read_dict_file(paramfile_path)
    binned_cube_path = input_params['binned_cube_path']
    if not os.path.isfile(binned_cube_path):
        raise Exception("Data cube {} does not exist".format(binned_cube_path))
    elif os.path.splitext(binned_cube_path)[-1] != ".fits":
        raise Exception("Invalid cube {}, need .fits".format(binned_cube_path))
    templates_dir = input_params['templates_dir']
    if not os.path.isdir(templates_dir):
        raise Exception("Template dir {} not found".format(templates_dir))
    temps_to_use = input_params['use_templates']
    if temps_to_use == 'all':
        pass
    elif not os.path.isfile(temps_to_use):
        raise Exception("Template list {} not found".format(temps_to_use))
    compare_moments = input_params['compare_moments'] #only for plotting
    compare_bins = input_params['compare_bins'] #only for plotting

    run_name = input_params['run_name']
    run_type = input_params['run_type']
    bins_to_fit = input_params['bins_to_fit']
    ### should probably change these to not just "eval"
    if not bins_to_fit == 'all':
        bins_to_fit = eval(input_params['bins_to_fit'])
    fit_settings = {'add_deg': input_params['add_deg'],
                    'mul_deg': input_params['mul_deg'],
                    'num_moments': input_params['num_moments'],
                    'bias': input_params['bias']}
    fit_range = eval(input_params['fit_range'])
    gh_init = eval(input_params['gh_init'])
    mask = eval(input_params['mask'])
    num_trials = int(input_params['num_trials'])

    # construct output file names
    output_path_maker = lambda f,ext: os.path.join(output_dir,
                "{}-s3-{}-{}.{}".format(gal_name,run_name,f,ext))
    output_paths_dict = {}
    output_paths_dict['main'] = output_path_maker('main','fits')
    output_paths_dict['mc'] = output_path_maker('mc','fits')
    if run_type=='full':
        plotname = 'templates'
    elif run_type=='bins':
        plotname = 'moments'
    else:
        raise Exception("Run type is 'full' or 'bins', not {}".format(run_type))
    # save relevant info for plotting to a dict
    plot_info = {'main_output': output_paths_dict['main'],
                 'mc_output': output_paths_dict['mc'],
                 'temps_output': output_path_maker('temps','txt'),
                 'moments_output': output_path_maker('moments','txt'),
                 'mcmoments_output': output_path_maker('mcmoments','')[:-1],
                 'plot_path': output_path_maker(plotname,'pdf'),
                 'binspectra_path': binned_cube_path,
                 'run_type': run_type,
                 'templates_dir': templates_dir,
                 'bininfo_path': input_params['bin_info_path'],
                 'gal_name': gal_name,
                 'compare_moments': compare_moments,
                 'compare_bins': compare_bins,
                 'fit_range': fit_range,
                 'mask':mask}
    things_to_plot.append(plot_info)

    # decide whether to continue with script or skip to plotting
    # only checks for "main" fits file, not whether params have changed
    if os.path.isfile(output_paths_dict['main']):
        if input_params['skip_rerun']=='yes':
            print '\nSkipping re-run of {}, plotting only'.format(gal_name)
            continue
        elif input_params['skip_rerun']=='no':
            print '\nRunning {} again, will overwrite output'.format(gal_name)
        else:
            raise Exception("skip_rerun must be yes or no")

    # process library
    print "loading library {}...".format(templates_dir)
    full_template_library = temps.read_miles_library(templates_dir)
    if temps_to_use == 'all':
        template_library = full_template_library
    else:
        temps_list = np.genfromtxt(temps_to_use,usecols=0)
        template_library = full_template_library.get_subset(temps_list)
    print ("loaded library of {} templates"
           "".format(template_library.spectrumset.num_spectra))
    # get data
    print "reading spectra to fit..."
    specset = spec.read_datacube(binned_cube_path)
    masked = utl.in_union_of_intervals(specset.waves, mask)
    if mask:
        print "masking the regions:"
        for mask_interval in mask:
            print '  {}'.format(mask_interval)
    else:
        print 'no regions masked'
    for spec_iter in xrange(specset.num_spectra):
        specset.metaspectra["bad_data"][spec_iter, :] = (
            specset.metaspectra["bad_data"][spec_iter, :] | masked)
            # move this logic into pPXFdriver - regions to mask in the
            # fit are not necessarily bad data
    if bins_to_fit=='all':
        specset_to_fit = specset
    else:
        specset_to_fit = specset.get_subset(bins_to_fit)
    # do fits
    driver = driveppxf.pPXFDriver(specset=specset_to_fit,
                                  templib=template_library,
                                  fit_range=fit_range,
                                  initial_gh=gh_init,
                                  num_trials=num_trials,
                                  **fit_settings)
    driver.run_fit()
    driver.write_outputs(output_paths_dict)


for plot_info in things_to_plot:
    plot_path = plot_info['plot_path']

    # get data from fits files of ppxf fit output
    fitdata = mpio.get_friendly_ppxf_output(plot_info['main_output'])
    nbins = fitdata['nbins']
    nmoments = fitdata['nmoments']
    moment_names = ['h{}'.format(m+1) for m in range(nmoments)]
    moment_names[0] = 'V'
    moment_names[1] = 'sigma'
    # get spectrum and bin information
    specset = spec.read_datacube(binned_cube_path)
    specset = specset.get_subset(fitdata['bins']['id'])
    if plot_info['run_type']=='bins':
        bininfo = np.genfromtxt(plot_info['bininfo_path'],names=True,
                                skip_header=1)
        ibins_all = {int(bininfo['binid'][i]):i for i in range(len(bininfo))}
        ibins = [ibins_all[binid] for binid in fitdata['bins']['id']]

    if os.path.isfile(plot_info['mc_output']):
        have_mc = True
        mcdata = mpio.get_friendly_ppxf_output_mc(plot_info['mc_output'])
    else:
        have_mc = False

    # save "friendly" text output for theorists
    if plot_info['run_type']=='full':
        txtfile_header = 'Columns are as follows:'
        colnames = fitdata['temps'].dtype.names
        txtfile_header += '\n ' + ' '.join(colnames)
        txtfile_header += '\n{} nonzero templates out of {}'.format(
                                    len(fitdata['temps']),fitdata['ntemps'])
        fmt = ['%i']
        fmt.extend(['%-8g']*(len(colnames)-1))
        np.savetxt(plot_info['temps_output'],fitdata['temps'],fmt=fmt,
                   header=txtfile_header,delimiter='\t')
    elif plot_info['run_type']=='bins':
        txtfile_array = np.zeros((nbins,1+2*nmoments))
        txtfile_header = 'Fit results for {}'.format(plot_info['gal_name'])
        txtfile_header += '\nPPXF input parameters were as follows:'
        for param in ['add_deg', 'mul_deg']:
            txtfile_header += '\n {} = {}'.format(param,fitdata[param])
        txtfile_array[:,0] = fitdata['bins']['id']
        txtfile_array[:,1:1+nmoments] = fitdata['gh']['moment']
        if have_mc:
            txtfile_array[:,-nmoments:] = mcdata['err']
            txtfile_header += '\nErrors from {} mc runs'.format(mcdata['nruns'])
        else:
            txtfile_array[:,-nmoments:] = fitdata['gh']['scalederr']
            txtfile_header += '\nErrors from ppxf, scaled'
        txtfile_header += '\nColumns are as follows:'
        colnames = ['bin'] + moment_names + [m+'err' for m in moment_names]
        txtfile_header += '\n' + ' '.join(colnames)
        fmt = ['%i'] + 2*nmoments*['%-6f']
        np.savetxt(plot_info['moments_output'],txtfile_array,fmt=fmt,
                   delimiter='\t',header=txtfile_header)
    if have_mc:
        if os.path.isdir(plot_info['mcmoments_output']):
            shutil.rmtree(plot_info['mcmoments_output'])
        os.mkdir(plot_info['mcmoments_output'])
        txtfile_header = 'Columns are as follows:'
        txtfile_header += '\n' + ' '.join(moment_names)
        fmt = nmoments*['%-6f']
        for ibin,binid in enumerate(fitdata['bins']['id']):
            binpath = os.path.join(plot_info['mcmoments_output'],
                                   'bin{:d}.txt'.format(binid))
            np.savetxt(binpath,mcdata['moments'][ibin].T,fmt=fmt,
                       delimiter='\t',header=txtfile_header)

    # prep comparison plot info, if available
    if not plot_info['compare_moments']=='none':
        do_comparison = True
    else:
        do_comparison = False
    if do_comparison:
        fitdata2 = mpio.get_friendly_ppxf_output(plot_info['compare_moments'])
        bininfo2 = np.genfromtxt(plot_info['compare_bins'],names=True,
                                 skip_header=12)
        ibins_all2 = {int(bininfo2['binid'][i]):i for i in range(len(bininfo2))}
        ibins2 = [ibins_all2[binid] for binid in fitdata2['bins']['id']]

    ### Plotting Begins! ###

    pdf = PdfPages(plot_path)
    # moments plots, for case of fitting all bins
    if plot_info['run_type']=='bins':
        for i in range(nmoments):
            fig = plt.figure(figsize=(6,6))
            fig.suptitle('Moment vs radius ({})'.format(moment_names[i]))
            ax = fig.add_axes([0.15,0.1,0.8,0.7])
            moments = fitdata['gh']['moment'][:,i]
            moments_r = bininfo['r'][ibins]
            moments_err = fitdata['gh']['scalederr'][:,i]
            ax.errorbar(moments_r,moments,yerr=moments_err,ls='',
                        marker=None,ecolor='0.7',elinewidth=0.7,label='ppxf')
            # if available, plot better mc errors and comparison points
            if have_mc:
                mc_err = mcdata['err']
                ax.errorbar(moments_r,moments,yerr=mcdata['err'][:,i],ls='',
                            marker=None,ecolor='k',elinewidth=1.0,label='mc')
            mainlabel = None
            if do_comparison:
                ax.plot(bininfo2['r'][ibins2],fitdata2['gh']['moment'][:,i],
                        ls='',marker='s',mfc='g',ms=5.0,alpha=0.8,
                        label='comparison run')
                mainlabel = 'this run'
            # plot moments
            ax.plot(moments_r,moments,ls='',marker='o',mfc='b',ms=5.0,alpha=0.8,
                    label=mainlabel)
            # symmetrize y axis for all but v and sigma
            if not i in (0,1):
                ylim = max(np.abs(ax.get_ylim()))
                ax.set_ylim(ymin=-ylim,ymax=ylim)
            ax.legend(loc='lower center',bbox_to_anchor=(0.5,1),ncol=2)
            ax.set_xlabel('radius')
            ax.set_ylabel(moment_names[i])
            pdf.savefig(fig)
            plt.close(fig)            
    # template plots, for full galaxy case
    elif plot_info['run_type']=='full':
        catalogfile = os.path.join(plot_info['templates_dir'],'catalog.txt')
        catalog = pd.read_csv(catalogfile,index_col='miles_id')
        spectype = np.array(catalog['spt'][fitdata['temps']['id']],dtype='S1')
        # sort by spectype for pie chart
        ii = np.argsort(spectype,kind='mergesort')
        templates = fitdata['temps']['id'][ii]
        weights = fitdata['temps']['weight'][ii]
        fluxweights = fitdata['temps']['fluxweight'][ii]
        spectype = spectype[ii]
        spt_long = catalog['spt'][templates]
        pielabels = ["{} ({})".format(s,t) for s,t in zip(spt_long,templates)]
        piecolors = [const.spectype_colors[s[0]] for s in spectype]
        # plot raw weights
        fig = plt.figure(figsize=(6,5))
        fig.suptitle('Templates (raw weights)')
        ax = fig.add_axes([0.17,0.05,0.7,0.7*1.2])
        patches, labels, txt = ax.pie(weights,labels=pielabels,
                                      colors=piecolors,labeldistance=1.1,
                                      autopct='%1.1f%%',wedgeprops={'lw':0.2})
        for label in labels: label.set_fontsize(7)
        pdf.savefig(fig)
        plt.close(fig)
        # plot flux-normalized weights
        fig = plt.figure(figsize=(6,5))
        fig.suptitle('Templates (flux-normalized weights)')
        ax = fig.add_axes([0.15,0.05,0.7,0.7*1.2])
        patches, labels, txt = ax.pie(fluxweights,labels=pielabels,
                                      colors=piecolors,labeldistance=1.1,
                                      autopct='%1.1f%%',wedgeprops={'lw':0.2})
        for label in labels: label.set_fontsize(7)
        pdf.savefig(fig)
        plt.close(fig)
    
    # plot each spectrum, y-axis also represents bin number
    figheight = max(fitdata['bins']['id'])
    figheight = max(figheight,4)
    fig = plt.figure(figsize=(6, figheight))
    fig.suptitle('bin spectra by bin number')
    ax = fig.add_axes([0.05,0.05,0.9,0.9])
    specset_to_fit.log_resample(driver.logscale)
    target_specset = specset_to_fit.crop(fit_range)
    for i,binid in enumerate(fitdata['bins']['id']):
<<<<<<< HEAD
=======
        target_specset = specset.crop(plot_info['fit_range'])
>>>>>>> f5c4e9c2
        spectrum = target_specset.get_subset([binid]).spectra[0]
        spectrum = spectrum/np.median(spectrum)
        waves = target_specset.waves
        model = fitdata['spec']['bestmodel'][i]
        modelwaves = fitdata['waves']
        # modelwaves should be same as waves, but is longer by one pixel!!
        # this bug shows up only (so far) in NGC1129
        ax.plot(waves,binid-spectrum+spectrum[0],c='k')
        ax.plot(modelwaves,binid-model+spectrum[0],c='r',lw=0.7)
        ax.text(waves[0],binid-0.4,
                r'$\chi^2={:4.2f}$'.format(fitdata['bins']['chisq'][i]))
    # find regions to mask
    # should add masking of bad_data as well!
    for m in mask:
        ax.axvspan(m[0],m[1],fc='k',ec='none',alpha=0.5,lw=0)
    ax.set_xlabel('wavelength ({})'.format("units"))
    ax.set_ylabel('bin number')
    ax.autoscale(tight=True)
    ax.set_ylim(ymin=-2,ymax=max(fitdata['bins']['id'])+1)
    ax.invert_yaxis()
    ax.tick_params(labeltop='on',top='on')
    pdf.savefig(fig)
    plt.close(fig)
    
    pdf.close()<|MERGE_RESOLUTION|>--- conflicted
+++ resolved
@@ -322,10 +322,6 @@
     specset_to_fit.log_resample(driver.logscale)
     target_specset = specset_to_fit.crop(fit_range)
     for i,binid in enumerate(fitdata['bins']['id']):
-<<<<<<< HEAD
-=======
-        target_specset = specset.crop(plot_info['fit_range'])
->>>>>>> f5c4e9c2
         spectrum = target_specset.get_subset([binid]).spectra[0]
         spectrum = spectrum/np.median(spectrum)
         waves = target_specset.waves
